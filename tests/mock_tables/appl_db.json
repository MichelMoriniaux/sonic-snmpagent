--- conflicted
+++ resolved
@@ -571,10 +571,6 @@
     "speed": 100000
   },
   "PORT_TABLE:Ethernet116": {
-<<<<<<< HEAD
-=======
-    "description": "snowflake",
->>>>>>> 9d113dcd
     "speed": 1000
   },
   "PORT_TABLE:Ethernet120": {
@@ -701,10 +697,6 @@
     "speed": 100000
   },
   "PORT_TABLE:Ethernet116": {
-<<<<<<< HEAD
-=======
-    "description": "snowflake",
->>>>>>> 9d113dcd
     "speed": 1000
   },
   "PORT_TABLE:Ethernet120": {
