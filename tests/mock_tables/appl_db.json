--- conflicted
+++ resolved
@@ -614,102 +614,12 @@
     "speed": 100000
   },
   "PORT_TABLE:Ethernet116": {
-<<<<<<< HEAD
-    "speed": 1000
-=======
     "speed": 1000,
     "alias": "etp30"
->>>>>>> 10f59f2d
   },
   "PORT_TABLE:Ethernet120": {
     "description": "snowflake",
-<<<<<<< HEAD
-    "speed": 100000
-  },
-  "PORT_TABLE:Ethernet40": {
-    "description": "snowflake",
-    "speed": 100000
-  },
-  "PORT_TABLE:Ethernet44": {
-    "description": "snowflake",
-    "speed": 100000
-  },
-  "PORT_TABLE:Ethernet48": {
-    "description": "snowflake",
-    "speed": 100000
-  },
-  "PORT_TABLE:Ethernet52": {
-    "description": "snowflake",
-    "speed": 100000
-  },
-  "PORT_TABLE:Ethernet56": {
-    "description": "snowflake",
-    "speed": 100000
-  },
-  "PORT_TABLE:Ethernet60": {
-    "description": "snowflake",
-    "speed": 100000
-  },
-  "PORT_TABLE:Ethernet64": {
-    "description": "snowflake",
-    "speed": 100000
-  },
-  "PORT_TABLE:Ethernet68": {
-    "description": "snowflake",
-    "speed": 100000
-  },
-  "PORT_TABLE:Ethernet72": {
-    "description": "snowflake",
-    "speed": 100000
-  },
-  "PORT_TABLE:Ethernet76": {
-    "description": "snowflake",
-    "speed": 100000
-  },
-  "PORT_TABLE:Ethernet80": {
-    "description": "snowflake",
-    "speed": 100000
-  },
-  "PORT_TABLE:Ethernet84": {
-    "description": "snowflake",
-    "speed": 100000
-  },
-  "PORT_TABLE:Ethernet88": {
-    "description": "snowflake",
-    "speed": 100000
-  },
-  "PORT_TABLE:Ethernet92": {
-    "description": "snowflake",
-    "speed": 100000
-  },
-  "PORT_TABLE:Ethernet96": {
-    "description": "snowflake",
-    "speed": 100000
-  },
-  "PORT_TABLE:Ethernet100": {
-    "description": "snowflake",
-    "speed": 100000
-  },
-  "PORT_TABLE:Ethernet104": {
-    "description": "snowflake",
-    "speed": 100000
-  },
-  "PORT_TABLE:Ethernet108": {
-    "description": "snowflake",
-    "speed": 100000
-  },
-  "PORT_TABLE:Ethernet112": {
-    "description": "snowflake",
-    "speed": 100000
-  },
-  "PORT_TABLE:Ethernet116": {
-    "speed": 1000
-  },
-  "PORT_TABLE:Ethernet120": {
-    "description": "snowflake"
-=======
     "alias": "et31"
->>>>>>> 10f59f2d
   },
   "PORT_TABLE:Ethernet124": {
     "description": "snowflake",
