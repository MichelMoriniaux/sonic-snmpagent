--- conflicted
+++ resolved
@@ -404,8 +404,6 @@
         speed = int(entry.get(b"speed", 0))
         # speed is reported in Mbps in the db
         return min(self.RFC1213_MAX_SPEED, speed * 1000000)
-<<<<<<< HEAD
-=======
 
     def get_if_type(self, sub_id):
         """
@@ -425,7 +423,6 @@
         else:
             return IfTypes.ethernetCsmacd
 
->>>>>>> 10f59f2d
 
 class InterfacesMIB(metaclass=MIBMeta, prefix='.1.3.6.1.2.1.2'):
     """
